using DnsClientX;
using System;
using System.Collections.Generic;
using System.Linq;
using System.Threading;
using System.Threading.Tasks;
using System.Text.Json;

namespace DomainDetective {
    public partial class DomainHealthCheck : Settings {
        public DnsEndpoint DnsEndpoint {
            get => DnsConfiguration.DnsEndpoint;
            set {
                _logger.WriteVerbose("Setting DnsEndpoint to {0}", value);
                DnsConfiguration.DnsEndpoint = value;
            }
        }

        public DnsSelectionStrategy DnsSelectionStrategy {
            get => DnsConfiguration.DnsSelectionStrategy;
            set {
                _logger.WriteVerbose("Setting DnsSelectionStrategy to {0}", value);
                DnsConfiguration.DnsSelectionStrategy = value;
            }
        }

        /// <summary>
        /// Gets the dmarc analysis.
        /// </summary>
        /// <value>
        /// The dmarc analysis.
        /// </value>
        public DmarcAnalysis DmarcAnalysis { get; private set; } = new DmarcAnalysis();

        /// <summary>
        /// Gets the SPF analysis.
        /// </summary>
        /// <value>
        /// The SPF analysis.
        /// </value>
        public SpfAnalysis SpfAnalysis { get; private set; }

        public DkimAnalysis DKIMAnalysis { get; private set; } = new DkimAnalysis();

        public MXAnalysis MXAnalysis { get; private set; }

        public CAAAnalysis CAAAnalysis { get; private set; } = new CAAAnalysis();

        public NSAnalysis NSAnalysis { get; private set; } = new NSAnalysis();

        public DANEAnalysis DaneAnalysis { get; private set; } = new DANEAnalysis();

        public DNSBLAnalysis DNSBLAnalysis { get; private set; }

        public DNSSecAnalysis DNSSecAnalysis { get; private set; } = new DNSSecAnalysis();

        public MTASTSAnalysis MTASTSAnalysis { get; private set; } = new MTASTSAnalysis();

        public string MtaStsPolicyUrlOverride { get; set; }

        public CertificateAnalysis CertificateAnalysis { get; private set; } = new CertificateAnalysis();

        public SecurityTXTAnalysis SecurityTXTAnalysis { get; private set; } = new SecurityTXTAnalysis();

        public SOAAnalysis SOAAnalysis { get; private set; } = new SOAAnalysis();

        public WhoisAnalysis WhoisAnalysis { get; private set; } = new WhoisAnalysis();

        public OpenRelayAnalysis OpenRelayAnalysis { get; private set; } = new OpenRelayAnalysis();

        public STARTTLSAnalysis StartTlsAnalysis { get; private set; } = new STARTTLSAnalysis();

        public SMTPTLSAnalysis SmtpTlsAnalysis { get; private set; } = new SMTPTLSAnalysis();

        public TLSRPTAnalysis TLSRPTAnalysis { get; private set; } = new TLSRPTAnalysis();

        public BimiAnalysis BimiAnalysis { get; private set; } = new BimiAnalysis();

        public HttpAnalysis HttpAnalysis { get; private set; } = new HttpAnalysis();

        public HPKPAnalysis HPKPAnalysis { get; private set; } = new HPKPAnalysis();


        public DnsConfiguration DnsConfiguration { get; set; } = new DnsConfiguration();

        public DomainHealthCheck(DnsEndpoint dnsEndpoint = DnsEndpoint.CloudflareWireFormat, InternalLogger internalLogger = null) {
            if (internalLogger != null) {
                _logger = internalLogger;
            }
            DnsEndpoint = dnsEndpoint;
            DnsSelectionStrategy = DnsSelectionStrategy.First;

            SpfAnalysis = new SpfAnalysis() {
                DnsConfiguration = DnsConfiguration
            };

            MXAnalysis = new MXAnalysis() {
                DnsConfiguration = DnsConfiguration
            };

            NSAnalysis = new NSAnalysis() {
                DnsConfiguration = DnsConfiguration
            };

            DNSBLAnalysis = new DNSBLAnalysis() {
                DnsConfiguration = DnsConfiguration
            };

            _logger.WriteVerbose("DomainHealthCheck initialized.");
            _logger.WriteVerbose("DnsEndpoint: {0}", DnsEndpoint);
            _logger.WriteVerbose("DnsSelectionStrategy: {0}", DnsSelectionStrategy);
        }

        public async Task VerifyDKIM(string domainName, string[] selectors, CancellationToken cancellationToken = default) {
            if (selectors == null || selectors.Length == 0) {
                await DKIMAnalysis.QueryWellKnownSelectors(domainName, DnsConfiguration, _logger, cancellationToken);
                return;
            }

            foreach (var selector in selectors) {
                var dkim = await DnsConfiguration.QueryDNS(name: $"{selector}._domainkey.{domainName}", recordType: DnsRecordType.TXT, filter: "DKIM1", cancellationToken: cancellationToken);
                await DKIMAnalysis.AnalyzeDkimRecords(selector, dkim, logger: _logger);
            }
        }

        public async Task Verify(string domainName, HealthCheckType[] healthCheckTypes = null, string[] dkimSelectors = null, ServiceType[] daneServiceType = null, CancellationToken cancellationToken = default) {
            if (healthCheckTypes == null || healthCheckTypes.Length == 0) {
                healthCheckTypes = new[]                {
                    HealthCheckType.DMARC,
                    HealthCheckType.SPF,
                    HealthCheckType.DKIM,
                    HealthCheckType.MX,
                    HealthCheckType.CAA,
                    HealthCheckType.DANE,
                    HealthCheckType.DNSSEC,
                    HealthCheckType.DNSBL
                };
            }

            foreach (var healthCheckType in healthCheckTypes) {
                switch (healthCheckType) {
                    case HealthCheckType.DMARC:
                        var dmarc = await DnsConfiguration.QueryDNS("_dmarc." + domainName, DnsRecordType.TXT, "DMARC1", cancellationToken);
                        await DmarcAnalysis.AnalyzeDmarcRecords(dmarc, _logger);
                        break;
                    case HealthCheckType.SPF:
                        var spf = await DnsConfiguration.QueryDNS(domainName, DnsRecordType.TXT, "SPF1", cancellationToken);
                        await SpfAnalysis.AnalyzeSpfRecords(spf, _logger);
                        break;
                    case HealthCheckType.DKIM:
                        var selectors = dkimSelectors;
                        if (selectors == null || selectors.Length == 0) {
                            selectors = Definitions.DKIMSelectors.GuessSelectors().ToArray();
                        }

                        foreach (var selector in selectors) {
                            var dkim = await DnsConfiguration.QueryDNS($"{selector}._domainkey.{domainName}", DnsRecordType.TXT, "DKIM1", cancellationToken);
                            await DKIMAnalysis.AnalyzeDkimRecords(selector, dkim, _logger);
                        }
                        break;
                    case HealthCheckType.MX:
                        var mx = await DnsConfiguration.QueryDNS(domainName, DnsRecordType.MX, cancellationToken: cancellationToken);
                        await MXAnalysis.AnalyzeMxRecords(mx, _logger);
                        break;
                    case HealthCheckType.CAA:
                        var caa = await DnsConfiguration.QueryDNS(domainName, DnsRecordType.CAA, cancellationToken: cancellationToken);
                        await CAAAnalysis.AnalyzeCAARecords(caa, _logger);
                        break;
                    case HealthCheckType.NS:
                        var ns = await DnsConfiguration.QueryDNS(domainName, DnsRecordType.NS, cancellationToken: cancellationToken);
                        await NSAnalysis.AnalyzeNsRecords(ns, _logger);
                        break;
                    case HealthCheckType.DANE:
                        await VerifyDANE(domainName, daneServiceType, cancellationToken);
                        break;
                    case HealthCheckType.DNSSEC:
                        DNSSecAnalysis = new DNSSecAnalysis();
                        await DNSSecAnalysis.Analyze(domainName, _logger, DnsConfiguration);
                        break;
                    case HealthCheckType.DNSBL:
                        await DNSBLAnalysis.AnalyzeDNSBLRecordsMX(domainName, _logger);
                        break;
                    case HealthCheckType.MTASTS:
                        MTASTSAnalysis = new MTASTSAnalysis {
                            PolicyUrlOverride = MtaStsPolicyUrlOverride
                        };
                        await MTASTSAnalysis.AnalyzePolicy(domainName, _logger);
                        break;
                    case HealthCheckType.TLSRPT:
                        TLSRPTAnalysis = new TLSRPTAnalysis();
                        var tlsrpt = await DnsConfiguration.QueryDNS("_smtp._tls." + domainName, DnsRecordType.TXT, cancellationToken: cancellationToken);
                        await TLSRPTAnalysis.AnalyzeTlsRptRecords(tlsrpt, _logger, cancellationToken);
                        break;
                    case HealthCheckType.BIMI:
                        BimiAnalysis = new BimiAnalysis();
                        var bimi = await DnsConfiguration.QueryDNS($"default._bimi.{domainName}", DnsRecordType.TXT, cancellationToken: cancellationToken);
                        await BimiAnalysis.AnalyzeBimiRecords(bimi, _logger, cancellationToken);
                        break;
                    case HealthCheckType.SECURITYTXT:
                        // lets reset the SecurityTXTAnalysis, so it's overwritten completly on next run
                        SecurityTXTAnalysis = new SecurityTXTAnalysis();
                        await SecurityTXTAnalysis.AnalyzeSecurityTxtRecord(domainName, _logger);
                        break;
                    case HealthCheckType.SOA:
                        var soa = await DnsConfiguration.QueryDNS(domainName, DnsRecordType.SOA, cancellationToken: cancellationToken);
                        await SOAAnalysis.AnalyzeSoaRecords(soa, _logger);
                        break;
                    case HealthCheckType.OPENRELAY:
                        var mxRecordsForRelay = await DnsConfiguration.QueryDNS(domainName, DnsRecordType.MX, cancellationToken: cancellationToken);
                        var hosts = mxRecordsForRelay.Select(r => r.Data.Split(' ')[1].Trim('.'));
                        foreach (var host in hosts) {
                            await OpenRelayAnalysis.AnalyzeServer(host, 25, _logger, cancellationToken);
                        }
                        break;
                    case HealthCheckType.STARTTLS:
                        var mxRecordsForTls = await DnsConfiguration.QueryDNS(domainName, DnsRecordType.MX, cancellationToken: cancellationToken);
                        var tlsHosts = mxRecordsForTls.Select(r => r.Data.Split(' ')[1].Trim('.'));
                        await StartTlsAnalysis.AnalyzeServers(tlsHosts, 25, _logger, cancellationToken);
                        break;
                    case HealthCheckType.SMTPTLS:
                        var mxRecordsForSmtpTls = await DnsConfiguration.QueryDNS(domainName, DnsRecordType.MX, cancellationToken: cancellationToken);
                        var smtpTlsHosts = mxRecordsForSmtpTls.Select(r => r.Data.Split(' ')[1].Trim('.'));
                        await SmtpTlsAnalysis.AnalyzeServers(smtpTlsHosts, 25, _logger, cancellationToken);
                        break;
                    case HealthCheckType.HTTP:
                        await HttpAnalysis.AnalyzeUrl($"http://{domainName}", true, _logger);
                        break;
                    case HealthCheckType.HPKP:
                        await HPKPAnalysis.AnalyzeUrl($"http://{domainName}", _logger);
                        break;
                    default:
                        _logger.WriteError("Unknown health check type: {0}", healthCheckType);
                        throw new System.Exception("Health check type not implemented.");
                }
            }
        }

        public async Task CheckDMARC(string dmarcRecord, CancellationToken cancellationToken = default) {
            await DmarcAnalysis.AnalyzeDmarcRecords(new List<DnsAnswer> {
                new DnsAnswer {
                    DataRaw = dmarcRecord,
                    Type = DnsRecordType.TXT
                }
            }, _logger);
        }

        public async Task CheckSPF(string spfRecord, CancellationToken cancellationToken = default) {
            await SpfAnalysis.AnalyzeSpfRecords(new List<DnsAnswer> {
                new DnsAnswer {
                    DataRaw = spfRecord,
                    Type = DnsRecordType.TXT
                }
            }, _logger);
        }

        public async Task CheckDKIM(string dkimRecord, string selector = "default", CancellationToken cancellationToken = default) {
            await DKIMAnalysis.AnalyzeDkimRecords(selector, new List<DnsAnswer> {
                new DnsAnswer {
                    DataRaw = dkimRecord,
                    Type = DnsRecordType.TXT
                }
            }, _logger);
        }

        public async Task CheckMX(string mxRecord, CancellationToken cancellationToken = default) {
            await MXAnalysis.AnalyzeMxRecords(new List<DnsAnswer> {
                new DnsAnswer {
                    DataRaw = mxRecord,
                    Type = DnsRecordType.MX
                }
            }, _logger);
        }

        public async Task CheckCAA(string caaRecord, CancellationToken cancellationToken = default) {
            await CAAAnalysis.AnalyzeCAARecords(new List<DnsAnswer> {
                new DnsAnswer {
                    DataRaw = caaRecord,
                    Type = DnsRecordType.CAA
                }
            }, _logger);
        }
        public async Task CheckCAA(List<string> caaRecords, CancellationToken cancellationToken = default) {
            var dnsResults = caaRecords.Select(record => new DnsAnswer {
                DataRaw = record,
            }).ToList();

            await CAAAnalysis.AnalyzeCAARecords(dnsResults, _logger);
        }

        public async Task CheckNS(string nsRecord, CancellationToken cancellationToken = default) {
            await NSAnalysis.AnalyzeNsRecords(new List<DnsAnswer> {
                new DnsAnswer {
                    DataRaw = nsRecord,
                    Type = DnsRecordType.NS
                }
            }, _logger);
        }
        public async Task CheckNS(List<string> nsRecords, CancellationToken cancellationToken = default) {
            var dnsResults = nsRecords.Select(record => new DnsAnswer {
                DataRaw = record,
            }).ToList();
            await NSAnalysis.AnalyzeNsRecords(dnsResults, _logger);
        }

        public async Task CheckDANE(string daneRecord, CancellationToken cancellationToken = default) {
            await DaneAnalysis.AnalyzeDANERecords(new List<DnsAnswer> {
                new DnsAnswer {
                    DataRaw = daneRecord
                }
            }, _logger);
        }

        public async Task CheckSOA(string soaRecord, CancellationToken cancellationToken = default) {
            await SOAAnalysis.AnalyzeSoaRecords(new List<DnsAnswer> {
                new DnsAnswer {
                    DataRaw = soaRecord,
                    Type = DnsRecordType.SOA
                }
            }, _logger);
        }

        public async Task CheckOpenRelayHost(string host, int port = 25, CancellationToken cancellationToken = default) {
            await OpenRelayAnalysis.AnalyzeServer(host, port, _logger, cancellationToken);
        }

        public async Task CheckStartTlsHost(string host, int port = 25, CancellationToken cancellationToken = default) {
            await StartTlsAnalysis.AnalyzeServer(host, port, _logger, cancellationToken);
        }

        public async Task CheckSmtpTlsHost(string host, int port = 25, CancellationToken cancellationToken = default) {
            await SmtpTlsAnalysis.AnalyzeServer(host, port, _logger, cancellationToken);
        }

        public async Task CheckTLSRPT(string tlsRptRecord, CancellationToken cancellationToken = default) {
            await TLSRPTAnalysis.AnalyzeTlsRptRecords(new List<DnsAnswer> {
                new DnsAnswer {
                    DataRaw = tlsRptRecord,
                    Type = DnsRecordType.TXT
                }
            }, _logger, cancellationToken);
        }

        public async Task CheckBIMI(string bimiRecord, CancellationToken cancellationToken = default) {
            await BimiAnalysis.AnalyzeBimiRecords(new List<DnsAnswer> {
                new DnsAnswer {
                    DataRaw = bimiRecord,
                    Type = DnsRecordType.TXT
                }
            }, _logger, cancellationToken);
        }


        public async Task VerifySPF(string domainName, CancellationToken cancellationToken = default) {
            var spf = await DnsConfiguration.QueryDNS(domainName, DnsRecordType.TXT, "SPF1", cancellationToken);
            await SpfAnalysis.AnalyzeSpfRecords(spf, _logger);
        }

        public async Task VerifyMTASTS(string domainName, CancellationToken cancellationToken = default) {
            MTASTSAnalysis = new MTASTSAnalysis {
                PolicyUrlOverride = MtaStsPolicyUrlOverride
            };
            await MTASTSAnalysis.AnalyzePolicy(domainName, _logger);
        }

        public async Task VerifySTARTTLS(string domainName, CancellationToken cancellationToken = default) {
            var mxRecordsForTls = await DnsConfiguration.QueryDNS(domainName, DnsRecordType.MX, cancellationToken: cancellationToken);
            var tlsHosts = mxRecordsForTls.Select(r => r.Data.Split(' ')[1].Trim('.'));
            await StartTlsAnalysis.AnalyzeServers(tlsHosts, 25, _logger, cancellationToken);
        }

        public async Task VerifySMTPTLS(string domainName, CancellationToken cancellationToken = default) {
            var mxRecordsForTls = await DnsConfiguration.QueryDNS(domainName, DnsRecordType.MX, cancellationToken: cancellationToken);
            var tlsHosts = mxRecordsForTls.Select(r => r.Data.Split(' ')[1].Trim('.'));
            await SmtpTlsAnalysis.AnalyzeServers(tlsHosts, 25, _logger, cancellationToken);
        }

        public async Task VerifyTLSRPT(string domainName, CancellationToken cancellationToken = default) {
            TLSRPTAnalysis = new TLSRPTAnalysis();
            var tlsrpt = await DnsConfiguration.QueryDNS("_smtp._tls." + domainName, DnsRecordType.TXT, cancellationToken: cancellationToken);
            await TLSRPTAnalysis.AnalyzeTlsRptRecords(tlsrpt, _logger, cancellationToken);
        }

        public async Task VerifyBIMI(string domainName, CancellationToken cancellationToken = default) {
            BimiAnalysis = new BimiAnalysis();
            var bimi = await DnsConfiguration.QueryDNS($"default._bimi.{domainName}", DnsRecordType.TXT, cancellationToken: cancellationToken);
            await BimiAnalysis.AnalyzeBimiRecords(bimi, _logger, cancellationToken);
        }

        public async Task VerifyDANE(string domainName, int[] ports, CancellationToken cancellationToken = default) {
            if (ports == null || ports.Length == 0) {
                throw new ArgumentException("No ports provided.", nameof(ports));
            }

            DaneAnalysis = new DANEAnalysis();
            var allDaneRecords = new List<DnsAnswer>();
            foreach (var port in ports) {
                var dane = await DnsConfiguration.QueryDNS($"_{port}._tcp.{domainName}", DnsRecordType.TLSA, cancellationToken: cancellationToken);
                allDaneRecords.AddRange(dane);
            }

            await DaneAnalysis.AnalyzeDANERecords(allDaneRecords, _logger);
        }

        public async Task VerifyDANE(ServiceDefinition[] services, CancellationToken cancellationToken = default) {
            if (services == null || services.Length == 0) {
                throw new ArgumentException("No services provided.", nameof(services));
            }

            DaneAnalysis = new DANEAnalysis();
            var allDaneRecords = new List<DnsAnswer>();

            foreach (var service in services.Distinct()) {
                var host = service.Host.TrimEnd('.');
                var daneName = $"_{service.Port}._tcp.{host}";
                var dane = await DnsConfiguration.QueryDNS(daneName, DnsRecordType.TLSA, cancellationToken: cancellationToken);
                if (dane.Any()) {
                    allDaneRecords.AddRange(dane);
                }
            }

            await DaneAnalysis.AnalyzeDANERecords(allDaneRecords, _logger);
        }

        public async Task VerifyDANE(string domainName, ServiceType[] serviceTypes, CancellationToken cancellationToken = default) {
            DaneAnalysis = new DANEAnalysis();
            if (serviceTypes == null || serviceTypes.Length == 0) {
                serviceTypes = new[] { ServiceType.SMTP, ServiceType.HTTPS };
            }

            serviceTypes = serviceTypes.Distinct().ToArray();
            if (serviceTypes.Length == 0) {
                serviceTypes = new[] { ServiceType.SMTP, ServiceType.HTTPS };
            }

            var allDaneRecords = new List<DnsAnswer>();
            foreach (var serviceType in serviceTypes) {
                int port;
                IEnumerable<DnsAnswer> records;
                bool fromMx;
                switch (serviceType) {
                    case ServiceType.SMTP:
                        port = (int)ServiceType.SMTP;
                        fromMx = true;
                        records = await DnsConfiguration.QueryDNS(domainName, DnsRecordType.MX, cancellationToken: cancellationToken);
                        break;
                    case ServiceType.HTTPS:
                        port = (int)ServiceType.HTTPS;
                        fromMx = false;
                        var aRecords = await DnsConfiguration.QueryDNS(domainName, DnsRecordType.A, cancellationToken: cancellationToken);
                        var aaaaRecords = await DnsConfiguration.QueryDNS(domainName, DnsRecordType.AAAA, cancellationToken: cancellationToken);
                        records = (aRecords ?? Array.Empty<DnsAnswer>()).Concat(aaaaRecords ?? Array.Empty<DnsAnswer>());
                        break;
                    default:
                        throw new System.Exception("Service type not implemented.");
                }

                var recordData = records.Select(x => x.Data).Distinct();
                foreach (var record in recordData) {
                    var domain = fromMx ? record.Split(' ')[1].Trim('.') : record;
                    var daneRecord = $"_{port}._tcp.{domain}";
                    var dane = await DnsConfiguration.QueryDNS(daneRecord, DnsRecordType.TLSA, cancellationToken: cancellationToken);
                    if (dane.Any()) {
                        allDaneRecords.AddRange(dane);
                    }
                }

            }
            await DaneAnalysis.AnalyzeDANERecords(allDaneRecords, _logger);
        }

        /// <summary>
        /// Verifies the certificate for a website. If no scheme is provided in <paramref name="url"/>, "https://" is assumed.
        /// </summary>
        /// <param name="url">Website address. If missing a scheme, "https://" will be prepended.</param>
        /// <param name="port">Port to use for the connection.</param>
        /// <param name="cancellationToken">Optional cancellation token.</param>
        public async Task VerifyWebsiteCertificate(string url, int port = 443, CancellationToken cancellationToken = default) {
            if (!url.StartsWith("http://", StringComparison.OrdinalIgnoreCase) &&
                !url.StartsWith("https://", StringComparison.OrdinalIgnoreCase)) {
                url = $"https://{url}";
            }
            await CertificateAnalysis.AnalyzeUrl(url, port, _logger, cancellationToken);
        }

        public async Task CheckDNSBL(string ipAddress, CancellationToken cancellationToken = default) {
            await foreach (var _ in DNSBLAnalysis.AnalyzeDNSBLRecords(ipAddress, _logger)) {
                // enumeration triggers processing
            }
        }

        public async Task CheckDNSBL(string[] ipAddresses, CancellationToken cancellationToken = default) {
            foreach (var ip in ipAddresses) {
                await foreach (var _ in DNSBLAnalysis.AnalyzeDNSBLRecords(ip, _logger)) {
                    // enumeration triggers processing
                }
            }
        }

        public async Task CheckWHOIS(string domain, CancellationToken cancellationToken = default) {
            WhoisAnalysis = new WhoisAnalysis();
            var tasks = WhoisAnalysis.QueryWhoisServer(domain);
            await Task.WhenAll(tasks);
        }

<<<<<<< HEAD
        public DomainSummary BuildSummary() {
            var spfValid = SpfAnalysis.SpfRecordExists && SpfAnalysis.StartsCorrectly &&
                            !SpfAnalysis.ExceedsDnsLookups && !SpfAnalysis.MultipleSpfRecords;

            return new DomainSummary {
                HasSpfRecord = SpfAnalysis.SpfRecordExists,
                SpfValid = spfValid,
                HasDmarcRecord = DmarcAnalysis.DmarcRecordExists,
                DmarcPolicy = DmarcAnalysis.Policy,
                HasDkimRecord = DKIMAnalysis.AnalysisResults.Values.Any(a => a.DkimRecordExists),
                HasMxRecord = MXAnalysis.MxRecordExists,
                DnsSecValid = DNSSecAnalysis.ChainValid
            };
=======
        public string ToJson(JsonSerializerOptions options = null) {
            options ??= new JsonSerializerOptions { WriteIndented = true };
            return JsonSerializer.Serialize(this, options);
>>>>>>> 17fd3670
        }
    }
}<|MERGE_RESOLUTION|>--- conflicted
+++ resolved
@@ -502,7 +502,6 @@
             await Task.WhenAll(tasks);
         }
 
-<<<<<<< HEAD
         public DomainSummary BuildSummary() {
             var spfValid = SpfAnalysis.SpfRecordExists && SpfAnalysis.StartsCorrectly &&
                             !SpfAnalysis.ExceedsDnsLookups && !SpfAnalysis.MultipleSpfRecords;
@@ -516,11 +515,11 @@
                 HasMxRecord = MXAnalysis.MxRecordExists,
                 DnsSecValid = DNSSecAnalysis.ChainValid
             };
-=======
+        }
+          
         public string ToJson(JsonSerializerOptions options = null) {
             options ??= new JsonSerializerOptions { WriteIndented = true };
             return JsonSerializer.Serialize(this, options);
->>>>>>> 17fd3670
         }
     }
 }