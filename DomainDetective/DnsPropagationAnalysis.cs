--- conflicted
+++ resolved
@@ -38,10 +38,9 @@
         /// <summary>Override geolocation lookup for testing.</summary>
         internal Func<string, CancellationToken, Task<GeoLocationInfo?>>? GeoLookupOverride { get; set; }
 
-<<<<<<< HEAD
         /// <summary>Override BGP lookup for testing.</summary>
         internal Func<string, CancellationToken, Task<int?>>? BgpLookupOverride { get; set; }
-=======
+      
         /// <summary>GeoIP database used for lookups.</summary>
         public GeoIpAnalysis GeoIp { get; } = new GeoIpAnalysis();
 
@@ -49,7 +48,6 @@
         public DnsPropagationAnalysis() {
             GeoIp.LoadBuiltinDatabase();
         }
->>>>>>> 7cef501c
 
         /// <summary>
         /// Loads DNS server definitions from a JSON file.
