--- conflicted
+++ resolved
@@ -173,14 +173,11 @@
                 "Test common service ports for availability.",
                 null,
                 "Ensure required services accept connections."),
-<<<<<<< HEAD
             [HealthCheckType.PORTSCAN] = new(
                 "Scan a host for open TCP and UDP ports.",
                 null,
                 "Harden or disable unnecessary services."),
-=======
             // List IP neighbors via reverse/passive DNS
->>>>>>> 2db382bf
             [HealthCheckType.IPNEIGHBOR] = new(
                 "List IP neighbors via reverse or passive DNS.",
                 null,
