using System;
using System.Collections.Generic;
using System.Diagnostics;
using System.Net;
using System.Net.Sockets;
using System.Threading;
using System.Threading.Tasks;
using System.Linq;

namespace DomainDetective;

/// <summary>
/// Scans TCP and UDP ports on a host.
/// </summary>
/// <para>Part of the DomainDetective project.</para>
/// <remarks>
/// This analysis attempts connections in parallel and records latency or
/// failure reasons for each tested port.
/// </remarks>
public class PortScanAnalysis
{
    /// <summary>Result of a single port scan.</summary>
    public class ScanResult
    {
        /// <summary>Indicates whether the TCP port is open.</summary>
        public bool TcpOpen { get; init; }
        /// <summary>Indicates whether the UDP port is open.</summary>
        public bool UdpOpen { get; init; }
        /// <summary>Latency of the TCP connection attempt.</summary>
        public TimeSpan TcpLatency { get; init; }
        /// <summary>Socket exception message, if the scan failed.</summary>
        public string? Error { get; init; }
        /// <summary>Optional service banner or detected protocol.</summary>
        public string? Banner { get; init; }
    }

    /// <summary>Scan results keyed by port number.</summary>
    public Dictionary<int, ScanResult> Results { get; } = new();

    /// <summary>Maximum wait time per connection.</summary>
    public TimeSpan Timeout { get; set; } = TimeSpan.FromSeconds(1);

    /// <summary>Controls the number of concurrent connection attempts.</summary>
    public int MaxConcurrency { get; set; } = 100;

    /// <summary>Factory used to create <see cref="UdpClient"/> instances.</summary>
    internal Func<AddressFamily, UdpClient> UdpClientFactory { get; set; } = af => new UdpClient(af);

    private const string PortsCsv = "80,631,161,137,123,445,138,1434,135,53,139,67,23,443,21,22,500,1900,68,520,25,514,4500,111,49152,162,69,5353,49154,3389,110,1701,999,998,996,997,49153,3283,1025,5060,1812,32768,136,143,2049,2222,3306,1433,8080,3456,1026,1723,995,7,993,1027,20031,5900,593,427,1645,1646,518,2048,2000,626,587,199,88,9,10000,1719,177,497,19,1029,515,4444,1023,1028,8888,6001,65024,49193,113,5000,49,465,1720,17185,548,81,1718,49156,49186,3703,31337,17,8000,49201,49192,179,2223,1030,49181,1813,158,120,990,5001,49200,8443,32771,37,32815,1022,389,6000,1031,2967,13,554,32769,2001,1032,33281,4000,4045,623,26,513,5632,32770,49191,30718,49194,49182,9200,49155,8008,49211,49190,1041,49188,49185,79,5355,49158,1110,37444,34861,34555,1024,3659,3130,5666,49196,646,2121,106,407,1039,1038,989,5800,5631,32772,4672,1034,34862,49195,8081,5357,49189,42,49187,49162,2148,33354,543,544,1068,41524,1049,10080,49157,6004,1036,1044,464,2002,444,1056,144,1001,1033,1000,5050,5101,6346,9876,49199,49180,1045,1054,1782,5190,19283,517,9999,800,49171,1065,1048,8009,49202,49179,1066,7938,3986,49210,49209,49208,49205,49184,3128,39213,5009,49159,1064,7000,1043,7070,1419,3052,1080,192,1008,44968,3001,3000,5003,49166,5432,1761,873,1755,1053,5500,5051,1021,22986,19682,1069,32773,49165,49163,9000,8010,8193,1047,664,119,58002,49168,6646,11487,49172,82,1037,683,902,32774,2103,49160,1019,2717,4899,1040,1050,5351,5093,1885,9100,5002,27892,16680,1,1035,6002,41058,35777,32775,52225,49169,782,49174,685,786,686,1059,512,1886,38293,1042,38037,20,5555,10010,32779,780,1234,9001,1058,2161,49175,3,9090,636,1014,49167,2107,9950,983,682,2105,781,6971,6970,2051,808,31891,31681,31073,30365,30303,29823,28547,27195,25375,22996,22846,21383,20389,20126,20019,19616,19503,19120,18449,16947,16832,3689,42172,33355,49213,49204,1801,32777,1090,1071,8001,53571,52503,49215,49212,49198,8031,27015,9103,5120,2869,1521,684,1060,1055,255,32776,8181,2160,311,1998,1485,54321,539,767,434,112,1067,3401,49176,49161,2005,280,6347,687,47624,40732,5901,9102,100,4001,363,30704,829,7100,1012,49197,49173,49170,1051,32780,45441,42508,41370,41081,40915,40708,40441,40116,39888,36206,35438,34892,34125,33744,32931,32818,776,38,9020,1901,29810,29243,23040,22341,19130,2601,1100,1081,1057,1046,2401,959,64513,63555,62287,61370,58640,58631,56141,54281,51717,50612,49503,49207,688,775,217,2004,643,9199,3702,1346,32528,32385,32345,31731,31625,31365,31195,31189,31109,31059,30975,30697,30656,30544,30263,29977,29256,29078,28973,28840,28641,28543,28493,28465,28369,28122,27899,27707,27482,27473,26966,26872,26720,26415,26407,25931,25709,25546,25541,25462,25337,25280,25240,25157,25003,24910,24854,24644,24606,24594,24511,24279,24007,23980,23965,23781,23679,23608,23557,23531,23354,23176,22914,22799,22739,22695,22692,22055,21902,21803,21621,21354,21298,21261,21212,21131,20359,20004,19933,19687,19600,19489,19332,19322,19294,19197,19165,19039,19017,18980,18835,18582,18360,18331,18234,18004,17989,17939,17888,17616,17615,17573,17459,17455,17091,16918,16430,16402,9877,1124,1524,7001,1074,625,32778,2,1007,888,1214,254,903,1105,772,1993,787,1088,402,1352,1666,6050,9595,1062,1052,1494,83,2006,965,773,5010,814,222,31335,1072,1070,774,24800,3333,838,1083,6112,3664,2343,1804,44334,44101,37393,32798,1087,24444,19315,1484,3690,1455,563,64727,64080,49216,33,2301,48761,48489,48455,48255,48189,48078,47981,47915,47808,47772,47765,46836,46532,46093,45928,45818,45722,45685,45380,45247,44946,44923,44508,44253,44190,44185,44179,44160,43967,43824,43686,43514,43370,43195,43094,42639,42627,42577,42557,42434,42431,42313,42056,41971,41967,41896,41774,41702,41638,41446,41308,40866,40847,40805,40724,40711,40622,40539,40019,39723,39714,39683,39632,39217,38615,38498,38412,38063,37843,37813,37783,37761,37602,37212,37144,36945,36893,36778,36669,36489,36458,36384,36108,35794,35702,34855,34796,34758,34580,34579,34578,34577,34570,34433,34422,34358,34079,34038,33872,33866,33717,33459,33249,33030,27444,617,6666,64590,64481,63420,62958,62699,62677,62575,62154,61961,61685,61550,61481,61412,61322,61319,61142,61024,60423,60381,60172,59846,59765,59207,59193,58797,58419,58178,58075,57977,57958,57843,57813,57410,57409,57172,55587,55544,55043,54925,54807,54711,54114,54094,53838,53589,53037,53006,52144,51972,51905,51690,51586,51554,51456,51255,50919,50708,50497,50164,50099,49968,49640,49396,49393,49360,49350,49306,49262,49259,49226,49222,49220,49214,49178,49177,2008,6969,264,24,639,2007,502,146,28211,3457,7937,4666,1013,4008,657,1020,559,163,8900,1200,1101,789,63331,32219,30299,27017,26340,23430,19995,18669,764,826,3301,1098,1061,27010,2383,2010,944,689,2009,207,9535,1457,750,898,769,1501,2065,9370,3343,3296,2362,2345,16086,27007,27002,50000,1503,61532,770,32760,32750,32727,32611,32607,32546,32506,32499,32495,32479,32469,32446,32430,32425,32422,32415,32404,32382,32368,32359,32352,32326,32273,32262,32216,32185,32132,32129,32124,32066,32053,32044,31999,31963,31918,31887,31882,31852,31803,31794,31792,31783,31750,31743,31735,31732,31720,31692,31673,31609,31602,31599,31584,31569,31560,31521,31520,31481,31428,31412,31404,31361,31352,31350,31343,31334,31284,31267,31266,31261,31202,31199,31180,31162,31155,31137,31134,31133,31115,31112,31084,31082,31051,31049,31036,31034,30996,30943,30932,30930,30909,30880,30875,30869,30856,30824,30803,30789,30785,30757,30698,30669,30661,30622,30612,30583,30578,30533,30526,30512,30477,30474,30473,30465,30461,30348,30260,30256,30214,30209,30154,30134,30093,30085";
    private static readonly int[] _topPorts = Array.ConvertAll(PortsCsv.Split(','), int.Parse);
    internal static readonly Dictionary<PortScanProfile, int[]> ProfilePorts = new() {
        [PortScanProfile.SMB] = new[] { 445, 139 },
        [PortScanProfile.NTP] = new[] { 123 },
        [PortScanProfile.Default] = _topPorts
    };

    public static IReadOnlyList<int> GetPorts(PortScanProfile profile) =>
        ProfilePorts.TryGetValue(profile, out var ports) ? ports : Array.Empty<int>();

    internal static void OverrideProfilePorts(PortScanProfile profile, int[] ports) =>
        ProfilePorts[profile] = ports;

    private static readonly Func<NetworkStream, CancellationToken, Task<string?>>[] DefaultDetectors =
    {
        DetectBannerAsync,
        DetectSshAsync,
        DetectHttpAsync,
        DetectRdpAsync
    };

    private static readonly Dictionary<int, Func<NetworkStream, CancellationToken, Task<string?>>[]> DetectionStrategies = new()
    {
        [21] = new[] { DetectBannerAsync },
        [22] = new[] { DetectSshAsync },
        [25] = new[] { DetectBannerAsync },
        [80] = new[] { DetectHttpAsync },
        [110] = new[] { DetectBannerAsync },
        [143] = new[] { DetectBannerAsync },
        [443] = new[] { DetectHttpAsync },
        [3389] = new[] { DetectRdpAsync },
        [8080] = new[] { DetectHttpAsync }
    };


    /// <summary>List of default ports to scan.</summary>
    public static IReadOnlyList<int> DefaultPorts => _topPorts;

    /// <summary>Performs a scan against the host.</summary>
    public async Task Scan(string host, IEnumerable<int>? ports, InternalLogger? logger = null, CancellationToken cancellationToken = default, bool showProgress = true)
    {
        Results.Clear();
        var list = ports ?? _topPorts;
        using var semaphore = new SemaphoreSlim(MaxConcurrency);
        var total = list.Count();
        var processed = 0;
        var tasks = list.Select(async port =>
        {
            await semaphore.WaitAsync(cancellationToken).ConfigureAwait(false);
            try
            {
                cancellationToken.ThrowIfCancellationRequested();
                var result = await ScanPort(host, port, logger, cancellationToken).ConfigureAwait(false);
                lock (Results)
                {
                    Results[port] = result;
                }
            }
            finally
            {
                semaphore.Release();
                var done = Interlocked.Increment(ref processed);
                if (showProgress) {
                    logger?.WriteProgress("PortScan", port.ToString(), done * 100d / total, done, total);
                }
            }
        });
        await Task.WhenAll(tasks).ConfigureAwait(false);
    }

    /// <summary>Performs a scan using a predefined profile.</summary>
    public Task Scan(string host, PortScanProfile profile, InternalLogger? logger = null, CancellationToken cancellationToken = default, bool showProgress = true)
    {
        return Scan(host, GetPorts(profile), logger, cancellationToken, showProgress);
    }

    private async Task<ScanResult> ScanPort(string host, int port, InternalLogger? logger, CancellationToken token)
    {
        bool tcpOpen = false;
        bool udpOpen = false;
        string? banner = null;
        var sw = Stopwatch.StartNew();
        string? error = null;

        IPAddress address;
        if (!IPAddress.TryParse(host, out address))
        {
            try
            {
                address = (await Dns.GetHostAddressesAsync(host).ConfigureAwait(false)).First();
            }
            catch (Exception ex)
            {
                error = ex.Message;
                return new ScanResult { TcpOpen = false, UdpOpen = false, TcpLatency = sw.Elapsed, Error = error };
            }
        }

        TcpClient? client = null;
        try
        {
            client = new TcpClient(address.AddressFamily);
            using var cts = CancellationTokenSource.CreateLinkedTokenSource(token);
            cts.CancelAfter(Timeout);
            try
            {
#if NET6_0_OR_GREATER
                await client.ConnectAsync(address, port, cts.Token).ConfigureAwait(false);
#else
                await client.ConnectAsync(address, port).WaitWithCancellation(cts.Token).ConfigureAwait(false);
#endif
                tcpOpen = true;
                banner = await DetectServiceAsync(client, port, cts.Token).ConfigureAwait(false);
            }
            catch (Exception ex) when (ex is SocketException || ex is OperationCanceledException)
            {
                logger?.WriteVerbose("TCP {0}:{1} closed - {2}", address, port, ex.Message);
                error = ex.Message;
            }
        }
        finally
        {
            client?.Dispose();
        }
        sw.Stop();

<<<<<<< HEAD
        if (await SnmpAnalysis.ProbeAsync(address.ToString(), port, Timeout, logger, token).ConfigureAwait(false))
=======
        UdpClient? udp = null;
        try
        {
            udp = UdpClientFactory(address.AddressFamily);
        }
        catch (SocketException ex)
        {
            logger?.WriteVerbose("UDP {0}:{1} closed - {2}", address, port, ex.Message);
            error = ex.Message;
            return new ScanResult { TcpOpen = tcpOpen, UdpOpen = udpOpen, TcpLatency = sw.Elapsed, Error = error, Banner = banner };
        }

        using (udp)
>>>>>>> 2b7f1235
        {
            udpOpen = true;
            banner = "SNMP";
        }
        else
        {
            using (var udp = new UdpClient(address.AddressFamily))
            {
                try
                {
                    udp.Client.SendTimeout = (int)Timeout.TotalMilliseconds;
                    udp.Client.ReceiveTimeout = (int)Timeout.TotalMilliseconds;
                    udp.Connect(address, port);
                    using var cts = CancellationTokenSource.CreateLinkedTokenSource(token);
                    cts.CancelAfter(Timeout);
                    await udp.SendAsync(Array.Empty<byte>(), 0).ConfigureAwait(false);
#if NET8_0_OR_GREATER
                    try
                    {
                        var result = await udp.ReceiveAsync(cts.Token).ConfigureAwait(false);
                        udpOpen = result.Buffer.Length > 0;
                    }
                    catch
                    {
                        // ignore UDP receive failures
                    }
#else
                    var receiveTask = udp.ReceiveAsync();
                    try
                    {
                        await receiveTask.WaitWithCancellation(cts.Token).ConfigureAwait(false);
                        udpOpen = true;
                    }
                    catch
                    {
                        // ignore UDP receive failures
                    }
#endif
                }
                catch (Exception ex) when (ex is SocketException || ex is OperationCanceledException)
                {
                    logger?.WriteVerbose("UDP {0}:{1} closed - {2}", address, port, ex.Message);
                    error = ex.Message;
                }
            }
        }

        return new ScanResult { TcpOpen = tcpOpen, UdpOpen = udpOpen, TcpLatency = sw.Elapsed, Error = error, Banner = banner };
    }

    private static IEnumerable<Func<NetworkStream, CancellationToken, Task<string?>>> GetStrategies(int port)
    {
        if (DetectionStrategies.TryGetValue(port, out var specific))
        {
            foreach (var s in specific)
            {
                yield return s;
            }

            foreach (var d in DefaultDetectors)
            {
                if (Array.IndexOf(specific, d) == -1)
                {
                    yield return d;
                }
            }
        }
        else
        {
            foreach (var d in DefaultDetectors)
            {
                yield return d;
            }
        }
    }

    private static async Task<string?> DetectServiceAsync(TcpClient client, int port, CancellationToken token)
    {
        var stream = client.GetStream();
        foreach (var strategy in GetStrategies(port))
        {
            try
            {
                using var cts = CancellationTokenSource.CreateLinkedTokenSource(token);
                cts.CancelAfter(TimeSpan.FromMilliseconds(200));
                var result = await strategy(stream, cts.Token).ConfigureAwait(false);
                if (!string.IsNullOrEmpty(result))
                {
                    return result;
                }
            }
            catch
            {
                // ignore and try next strategy
            }

            if (!client.Connected)
            {
                break;
            }
        }

        return null;
    }

    private static async Task<string?> DetectBannerAsync(NetworkStream stream, CancellationToken token)
    {
        var buffer = new byte[256];
        var bytes = await stream.ReadAsync(buffer, 0, buffer.Length, token).ConfigureAwait(false);
        return bytes > 0 ? System.Text.Encoding.ASCII.GetString(buffer, 0, bytes).Trim() : null;
    }

    private static async Task<string?> DetectSshAsync(NetworkStream stream, CancellationToken token)
    {
        var banner = await DetectBannerAsync(stream, token).ConfigureAwait(false);
        return banner != null && banner.StartsWith("SSH-", StringComparison.OrdinalIgnoreCase) ? banner : banner;
    }

    private static async Task<string?> DetectHttpAsync(NetworkStream stream, CancellationToken token)
    {
        var request = System.Text.Encoding.ASCII.GetBytes("HEAD / HTTP/1.0\r\n\r\n");
        await stream.WriteAsync(request, 0, request.Length, token).ConfigureAwait(false);
        var buffer = new byte[256];
        var bytes = await stream.ReadAsync(buffer, 0, buffer.Length, token).ConfigureAwait(false);
        var text = System.Text.Encoding.ASCII.GetString(buffer, 0, bytes);
        return text.StartsWith("HTTP/", StringComparison.OrdinalIgnoreCase) ? "HTTP" : null;
    }

    private static async Task<string?> DetectRdpAsync(NetworkStream stream, CancellationToken token)
    {
        var request = new byte[] { 0x03, 0x00, 0x00, 0x0b, 0x06, 0xe0, 0x00, 0x00, 0x00, 0x00, 0x00 };
        await stream.WriteAsync(request, 0, request.Length, token).ConfigureAwait(false);
        var buffer = new byte[4];
        var bytes = await stream.ReadAsync(buffer, 0, buffer.Length, token).ConfigureAwait(false);
        return bytes >= 2 && buffer[0] == 0x03 && buffer[1] == 0x00 ? "RDP" : null;
    }

    /// <summary>Determines whether the host has a reachable IPv6 address.</summary>
    public static async Task<bool> IsIPv6Reachable(string host, int port = 80, CancellationToken cancellationToken = default)
    {
        IPAddress[] addresses;
        try
        {
            addresses = await Dns.GetHostAddressesAsync(host).ConfigureAwait(false);
        }
        catch
        {
            return false;
        }

        foreach (var addr in addresses)
        {
            if (addr.AddressFamily != AddressFamily.InterNetworkV6)
            {
                continue;
            }

            using var socket = new Socket(AddressFamily.InterNetworkV6, SocketType.Stream, ProtocolType.Tcp);
            using var cts = CancellationTokenSource.CreateLinkedTokenSource(cancellationToken);
            cts.CancelAfter(TimeSpan.FromSeconds(1));
            try
            {
#if NET6_0_OR_GREATER
                await socket.ConnectAsync(addr, port, cts.Token).ConfigureAwait(false);
#else
                await socket.ConnectAsync(addr, port).WaitWithCancellation(cts.Token).ConfigureAwait(false);
#endif
                return true;
            }
            catch
            {
            }
        }

        return false;
    }
}
<|MERGE_RESOLUTION|>--- conflicted
+++ resolved
@@ -173,23 +173,7 @@
         }
         sw.Stop();
 
-<<<<<<< HEAD
         if (await SnmpAnalysis.ProbeAsync(address.ToString(), port, Timeout, logger, token).ConfigureAwait(false))
-=======
-        UdpClient? udp = null;
-        try
-        {
-            udp = UdpClientFactory(address.AddressFamily);
-        }
-        catch (SocketException ex)
-        {
-            logger?.WriteVerbose("UDP {0}:{1} closed - {2}", address, port, ex.Message);
-            error = ex.Message;
-            return new ScanResult { TcpOpen = tcpOpen, UdpOpen = udpOpen, TcpLatency = sw.Elapsed, Error = error, Banner = banner };
-        }
-
-        using (udp)
->>>>>>> 2b7f1235
         {
             udpOpen = true;
             banner = "SNMP";
