using DomainDetective;
using Spectre.Console;
using System.CommandLine;
using System.CommandLine.Invocation;
using System.IO;
using System.Linq;
using System.Text.Json;

namespace DomainDetective.CLI;

/// <summary>
/// Entry point and command handling for the DomainDetective CLI.
/// </summary>
internal class Program
{
    private static readonly Dictionary<string, HealthCheckType> _options = new()
    {
        ["dmarc"] = HealthCheckType.DMARC,
        ["spf"] = HealthCheckType.SPF,
        ["dkim"] = HealthCheckType.DKIM,
        ["mx"] = HealthCheckType.MX,
        ["caa"] = HealthCheckType.CAA,
        ["ns"] = HealthCheckType.NS,
        ["dane"] = HealthCheckType.DANE,
        ["dnssec"] = HealthCheckType.DNSSEC,
        ["dnsbl"] = HealthCheckType.DNSBL,
<<<<<<< HEAD
        ["contact"] = HealthCheckType.CONTACT,
        ["banner"] = HealthCheckType.SMTPBANNER
=======
        ["autodiscover"] = HealthCheckType.AUTODISCOVER,
        ["contact"] = HealthCheckType.CONTACT
>>>>>>> bf20fae4
    };

    /// <summary>
    /// Application entry point.
    /// </summary>
    private static async Task<int> Main(string[] args)
    {
        var root = new RootCommand("DomainDetective CLI");
        var domainsArg = new Argument<string[]>("domains") { Arity = ArgumentArity.ZeroOrMore };
        var checksOption = new Option<string[]>("--checks", "Comma separated list of checks")
        {
            Arity = ArgumentArity.ZeroOrMore
        };
        var checkHttpOption = new Option<bool>("--check-http", "Perform plain HTTP check");
        var summaryOption = new Option<bool>("--summary", "Show condensed summary");
        var jsonOption = new Option<bool>("--json", "Output raw JSON");
        var smimeOption = new Option<FileInfo?>("--smime", "Parse S/MIME certificate file and exit");
        root.Add(domainsArg);
        root.Add(checksOption);
        root.Add(checkHttpOption);
        root.Add(summaryOption);
        root.Add(jsonOption);
        root.Add(smimeOption);

        var analyze = new Command("AnalyzeMessageHeader", "Analyze message header");
        var fileOpt = new Option<FileInfo?>("--file", "Header file");
        var headerOpt = new Option<string?>("--header", "Header text");
        var analyzeJson = new Option<bool>("--json", "Output raw JSON");
        analyze.Add(fileOpt);
        analyze.Add(headerOpt);
        analyze.Add(analyzeJson);
        analyze.SetAction(result =>
        {
            var file = result.GetValue(fileOpt);
            var header = result.GetValue(headerOpt);
            var json = result.GetValue(analyzeJson);
            AnalyzeMessageHeader(file, header, json);
        });
        root.Add(analyze);

        root.SetAction(async result =>
        {
            var domains = result.GetValue(domainsArg);
            var checks = result.GetValue(checksOption) ?? Array.Empty<string>();
            var checkHttp = result.GetValue(checkHttpOption);
            var summary = result.GetValue(summaryOption);
            var json = result.GetValue(jsonOption);
            var smime = result.GetValue(smimeOption);

            if (smime != null)
            {
                var smimeAnalysis = new SmimeCertificateAnalysis();
                smimeAnalysis.AnalyzeFile(smime.FullName);
                CliHelpers.ShowPropertiesTable($"S/MIME certificate {smime.FullName}", smimeAnalysis);
                return;
            }

            if (domains.Length == 0)
            {
                await RunWizard();
                return;
            }

            var selected = new List<HealthCheckType>();
            foreach (var check in checks.SelectMany(c => c.Split(',', StringSplitOptions.RemoveEmptyEntries | StringSplitOptions.TrimEntries)))
            {
                if (_options.TryGetValue(check.ToLowerInvariant(), out var type))
                {
                    selected.Add(type);
                }
            }

            var arr = selected.Count > 0 ? selected.ToArray() : null;
            await RunChecks(domains, arr, checkHttp, json, summary);
        });

        var config = new CommandLineConfiguration(root);
        return await config.InvokeAsync(args);
    }

    /// <summary>
    /// Analyzes an email message header and prints the results.
    /// </summary>
    private static void AnalyzeMessageHeader(FileInfo? file, string? header, bool json)
    {
        string? headerText = null;
        if (file != null)
        {
            if (!file.Exists)
            {
                AnsiConsole.MarkupLine($"[red]File not found: {file.FullName}[/]");
                return;
            }
            headerText = File.ReadAllText(file.FullName);
        }
        else if (!string.IsNullOrWhiteSpace(header))
        {
            headerText = header;
        }

        if (string.IsNullOrWhiteSpace(headerText))
        {
            AnsiConsole.MarkupLine("[red]No header text provided.[/]");
            return;
        }

        var hc = new DomainHealthCheck();
        var result = hc.CheckMessageHeaders(headerText);

        if (json)
        {
            var jsonText = JsonSerializer.Serialize(result, new JsonSerializerOptions { WriteIndented = true });
            Console.WriteLine(jsonText);
        }
        else
        {
            CliHelpers.ShowPropertiesTable("Message Header Analysis", result);
        }
    }

    /// <summary>
    /// Interactive wizard to collect parameters from the user.
    /// </summary>
    private static async Task<int> RunWizard()
    {
        AnsiConsole.MarkupLine("[green]DomainDetective CLI Wizard[/]");
        var domainInput = AnsiConsole.Prompt(new TextPrompt<string>("Enter domain(s) [comma separated]:")
            .Validate(input => string.IsNullOrWhiteSpace(input)
                ? ValidationResult.Error("[red]Domain is required[/]")
                : ValidationResult.Success()));
        var domains = domainInput.Split(new[] { ',', ' ', ';' }, StringSplitOptions.RemoveEmptyEntries | StringSplitOptions.TrimEntries);

        var checkPrompt = new MultiSelectionPrompt<string>()
            .Title("Select checks to run")
            .NotRequired()
            .InstructionsText("[grey](Press <space> to toggle, <enter> to accept)[/]")
            .AddChoices(_options.Keys);

        var selected = AnsiConsole.Prompt(checkPrompt);
        var checks = selected.Count > 0 ? selected.Select(c => _options[c]).ToArray() : null;

        var outputJson = AnsiConsole.Confirm("Output JSON?");
        var summaryOnly = !outputJson && AnsiConsole.Confirm("Show condensed summary?");
        var checkHttp = AnsiConsole.Confirm("Perform plain HTTP check?");

        await RunChecks(domains, checks, checkHttp, outputJson, summaryOnly);
        return 0;
    }

    /// <summary>
    /// Runs the selected health checks for the provided domains.
    /// </summary>
    private static async Task RunChecks(string[] domains, HealthCheckType[]? checks, bool checkHttp, bool outputJson, bool summaryOnly)
    {
        foreach (var domain in domains)
        {
            var hc = new DomainHealthCheck { Verbose = false };
            await hc.Verify(domain, checks);
            if (checkHttp)
            {
                await hc.VerifyPlainHttp(domain);
            }

            if (outputJson)
            {
                Console.WriteLine(hc.ToJson());
                continue;
            }

            if (summaryOnly)
            {
                var summary = hc.BuildSummary();
                CliHelpers.ShowPropertiesTable($"Summary for {domain}", summary);
                continue;
            }

            var activeChecks = checks ?? _options.Values.ToArray();
            foreach (var check in activeChecks)
            {
                object? data = check switch
                {
                    HealthCheckType.DMARC => hc.DmarcAnalysis,
                    HealthCheckType.SPF => hc.SpfAnalysis,
                    HealthCheckType.DKIM => hc.DKIMAnalysis,
                    HealthCheckType.MX => hc.MXAnalysis,
                    HealthCheckType.CAA => hc.CAAAnalysis,
                    HealthCheckType.NS => hc.NSAnalysis,
                    HealthCheckType.DANE => hc.DaneAnalysis,
                    HealthCheckType.DNSBL => hc.DNSBLAnalysis,
                    HealthCheckType.DNSSEC => hc.DNSSecAnalysis,
                    HealthCheckType.AUTODISCOVER => hc.AutodiscoverAnalysis,
                    HealthCheckType.CONTACT => hc.ContactInfoAnalysis,
                    HealthCheckType.SMTPBANNER => hc.SmtpBannerAnalysis,
                    _ => null
                };
                if (data != null)
                {
                    var desc = DomainHealthCheck.GetCheckDescription(check);
                    var header = desc != null ? $"{check} for {domain} - {desc.Summary}" : $"{check} for {domain}";
                    CliHelpers.ShowPropertiesTable(header, data);
                }
            }
            if (checkHttp)
            {
                CliHelpers.ShowPropertiesTable($"PLAIN HTTP for {domain}", hc.HttpAnalysis);
            }
        }
    }
}<|MERGE_RESOLUTION|>--- conflicted
+++ resolved
@@ -24,13 +24,9 @@
         ["dane"] = HealthCheckType.DANE,
         ["dnssec"] = HealthCheckType.DNSSEC,
         ["dnsbl"] = HealthCheckType.DNSBL,
-<<<<<<< HEAD
         ["contact"] = HealthCheckType.CONTACT,
         ["banner"] = HealthCheckType.SMTPBANNER
-=======
         ["autodiscover"] = HealthCheckType.AUTODISCOVER,
-        ["contact"] = HealthCheckType.CONTACT
->>>>>>> bf20fae4
     };
 
     /// <summary>
