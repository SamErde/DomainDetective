<<<<<<< HEAD
Describe 'Get-DDDomainFlattenedSpfIp cmdlet' {
    It 'executes and returns data' {
        Import-Module "$PSScriptRoot/../DomainDetective.psd1" -Force
        $result = Get-DDDomainFlattenedSpfIp -DomainName 'example.com' -DnsEndpoint System -TestSpfRecord 'v=spf1 ip4:192.0.2.10 -all'
        $result | Should -Not -BeNullOrEmpty
        $result | Should -Contain '192.0.2.10'
=======
Describe 'Get-DomainFlattenedSpfIp cmdlet' {
    It 'executes and returns analysis data' {
        Import-Module "$PSScriptRoot/../DomainDetective.psd1" -Force
        $result = Get-DomainFlattenedSpfIp -DomainName 'example.com' -DnsEndpoint System -TestSpfRecord 'v=spf1 ip4:192.0.2.10 ip4:192.0.2.10 -all'
        $result.UniqueIps | Should -Contain '192.0.2.10'
        $result.DuplicateIps | Should -Contain '192.0.2.10'
        $result.TokenIpMap.'ip4:192.0.2.10' | Should -Contain '192.0.2.10'
>>>>>>> a8bd8807
    }
    It 'throws if DomainName is empty' {
        Import-Module "$PSScriptRoot/../DomainDetective.psd1" -Force
        { Get-DDDomainFlattenedSpfIp -DomainName '' } | Should -Throw
}
}<|MERGE_RESOLUTION|>--- conflicted
+++ resolved
@@ -1,19 +1,10 @@
-<<<<<<< HEAD
 Describe 'Get-DDDomainFlattenedSpfIp cmdlet' {
-    It 'executes and returns data' {
+    It 'executes and returns analysis data' {
         Import-Module "$PSScriptRoot/../DomainDetective.psd1" -Force
         $result = Get-DDDomainFlattenedSpfIp -DomainName 'example.com' -DnsEndpoint System -TestSpfRecord 'v=spf1 ip4:192.0.2.10 -all'
-        $result | Should -Not -BeNullOrEmpty
-        $result | Should -Contain '192.0.2.10'
-=======
-Describe 'Get-DomainFlattenedSpfIp cmdlet' {
-    It 'executes and returns analysis data' {
-        Import-Module "$PSScriptRoot/../DomainDetective.psd1" -Force
-        $result = Get-DomainFlattenedSpfIp -DomainName 'example.com' -DnsEndpoint System -TestSpfRecord 'v=spf1 ip4:192.0.2.10 ip4:192.0.2.10 -all'
         $result.UniqueIps | Should -Contain '192.0.2.10'
         $result.DuplicateIps | Should -Contain '192.0.2.10'
         $result.TokenIpMap.'ip4:192.0.2.10' | Should -Contain '192.0.2.10'
->>>>>>> a8bd8807
     }
     It 'throws if DomainName is empty' {
         Import-Module "$PSScriptRoot/../DomainDetective.psd1" -Force
