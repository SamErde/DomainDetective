namespace DomainDetective.Tests {
    public class TestSpfAnalysis {
        [Fact]
        public async Task TestSpfNullsAndExceedDnsLookups() {
            var spfRecord3 = "v=spf1 ip4: include: test.example.pl a:google.com a:test.com ip4: include: test.example.pl include:_spf.salesforce.com include:_spf.google.com include:spf.protection.outlook.com include:_spf-a.example.com include:_spf-b.example.com include:_spf-c.example.com include:_spf-ssg-a.example.com include:spf-a.anotherexample.com ip4:131.107.115.215 ip4:131.107.115.214 ip4:205.248.106.64 ip4:205.248.106.30 ip4:205.248.106.32 ~all";
            var healthCheck6 = new DomainHealthCheck();
            await healthCheck6.CheckSPF(spfRecord3);

            Assert.True(healthCheck6.SpfAnalysis.SpfRecordExists);
            Assert.False(healthCheck6.SpfAnalysis.MultipleSpfRecords);
            Assert.True(healthCheck6.SpfAnalysis.HasNullLookups == true);
            Assert.True(healthCheck6.SpfAnalysis.ExceedsDnsLookups == true, "Exceeds lookups should be true, as we expect it over the board");
            Assert.True(healthCheck6.SpfAnalysis.DnsLookupsCount == 13, "DNS lookups should be 13, as we did it on purpose and got: " + healthCheck6.SpfAnalysis.DnsLookupsCount);
            Assert.True(healthCheck6.SpfAnalysis.MultipleAllMechanisms == false);
            Assert.True(healthCheck6.SpfAnalysis.ContainsCharactersAfterAll == false);
            Assert.True(healthCheck6.SpfAnalysis.HasPtrType == false);
            Assert.True(healthCheck6.SpfAnalysis.StartsCorrectly == true);
        }

        [Fact]
        public async Task TestSpfConstruct() {
            //%{i}._spf.corp.salesforce.com	Pass	This mechanism is used to construct an arbitrary host name that is used for a DNS 'A' record query.
            var spfRecord3 = "v=spf1 include:_spf.google.com include:_spf.salesforce.com exists:%{i}._spf.corp.salesforce.com ~all";
            var healthCheck6 = new DomainHealthCheck();
            await healthCheck6.CheckSPF(spfRecord3);

            Assert.True(healthCheck6.SpfAnalysis.SpfRecordExists);
            Assert.False(healthCheck6.SpfAnalysis.MultipleSpfRecords);
            Assert.True(healthCheck6.SpfAnalysis.HasNullLookups == false);
            Assert.True(healthCheck6.SpfAnalysis.ExceedsDnsLookups == false);
            Assert.True(healthCheck6.SpfAnalysis.MultipleAllMechanisms == false);
            Assert.True(healthCheck6.SpfAnalysis.ContainsCharactersAfterAll == false);
            Assert.True(healthCheck6.SpfAnalysis.HasPtrType == false);
            Assert.True(healthCheck6.SpfAnalysis.StartsCorrectly == true);

        }

        [Fact]
        public async Task TestSpfOver255() {
            var spfRecord3 = "v=spf1 ip4:64.20.227.128/28 ip4:208.123.79.32 ip4:208.123.79.1 ip4:208.123.79.2 ip4:208.123.79.3 ip4:208.123.79.4 ip4:208.123.79.5 ip4:208.123.79.6 ip4:208.123.79.7 ip4:208.123.79.8 ip4:208.123.79.15 ip4:208.123.79.14 ip4:208.123.79.13 ip4:208.123.79.12 ip4:208.123.79.11 ip4:208.123.79.10 ip4:208.123.79.9 ip4:208.123.79.16 ip4:208.123.79.17 include:_spf.google.com include:_spf.ladesk.com -all";
            var healthCheck6 = new DomainHealthCheck();
            await healthCheck6.CheckSPF(spfRecord3);

            Assert.True(healthCheck6.SpfAnalysis.SpfRecordExists);
            Assert.False(healthCheck6.SpfAnalysis.MultipleSpfRecords);
            Assert.True(healthCheck6.SpfAnalysis.HasNullLookups == false);
            Assert.True(healthCheck6.SpfAnalysis.ExceedsDnsLookups == true);
            Assert.True(healthCheck6.SpfAnalysis.MultipleAllMechanisms == false);
            Assert.True(healthCheck6.SpfAnalysis.ContainsCharactersAfterAll == false);
            Assert.True(healthCheck6.SpfAnalysis.HasPtrType == false);
            Assert.True(healthCheck6.SpfAnalysis.StartsCorrectly == true);
            Assert.True(healthCheck6.SpfAnalysis.ExceedsCharacterLimit == true);
        }

        [Fact]
        public async Task QueryDomainBySPF() {
            var healthCheck6 = new DomainHealthCheck();
            await healthCheck6.Verify("evotec.pl", [HealthCheckType.SPF]);

            Assert.True(healthCheck6.SpfAnalysis.SpfRecordExists);
            Assert.False(healthCheck6.SpfAnalysis.MultipleSpfRecords);
            Assert.True(healthCheck6.SpfAnalysis.HasNullLookups == false);
            Assert.True(healthCheck6.SpfAnalysis.ExceedsDnsLookups == false);
            Assert.True(healthCheck6.SpfAnalysis.MultipleAllMechanisms == false);
            Assert.True(healthCheck6.SpfAnalysis.ContainsCharactersAfterAll == false);
            Assert.True(healthCheck6.SpfAnalysis.HasPtrType == false);
            Assert.True(healthCheck6.SpfAnalysis.StartsCorrectly == true);
            Assert.True(healthCheck6.SpfAnalysis.ExceedsCharacterLimit == false);
        }

        [Fact]
<<<<<<< HEAD
        public async Task TestSpfCheckTwiceDoesNotAccumulate() {
            var spfRecord = "v=spf1 include:_spf.google.com -all";
            var healthCheck = new DomainHealthCheck();

            await healthCheck.CheckSPF(spfRecord);
            var firstCount = healthCheck.SpfAnalysis.SpfRecords.Count;
            var firstLookups = healthCheck.SpfAnalysis.DnsLookupsCount;

            await healthCheck.CheckSPF(spfRecord);

            Assert.Equal(firstCount, healthCheck.SpfAnalysis.SpfRecords.Count);
            Assert.Equal(firstLookups, healthCheck.SpfAnalysis.DnsLookupsCount);
=======
        public async Task DetectRedirectModifier() {
            var spfRecord = "v=spf1 redirect=_spf.example.com";
            var healthCheck = new DomainHealthCheck();
            await healthCheck.CheckSPF(spfRecord);

            Assert.True(healthCheck.SpfAnalysis.HasRedirect);
            Assert.Equal("_spf.example.com", healthCheck.SpfAnalysis.RedirectValue);
        }

        [Fact]
        public async Task DetectExpModifier() {
            var spfRecord = "v=spf1 exp=explanation.domain.tld -all";
            var healthCheck = new DomainHealthCheck();
            await healthCheck.CheckSPF(spfRecord);

            Assert.True(healthCheck.SpfAnalysis.HasExp);
            Assert.Equal("explanation.domain.tld", healthCheck.SpfAnalysis.ExpValue);
>>>>>>> e795c536
        }
    }
}<|MERGE_RESOLUTION|>--- conflicted
+++ resolved
@@ -69,7 +69,6 @@
         }
 
         [Fact]
-<<<<<<< HEAD
         public async Task TestSpfCheckTwiceDoesNotAccumulate() {
             var spfRecord = "v=spf1 include:_spf.google.com -all";
             var healthCheck = new DomainHealthCheck();
@@ -82,7 +81,9 @@
 
             Assert.Equal(firstCount, healthCheck.SpfAnalysis.SpfRecords.Count);
             Assert.Equal(firstLookups, healthCheck.SpfAnalysis.DnsLookupsCount);
-=======
+        }
+      
+        [Fact]
         public async Task DetectRedirectModifier() {
             var spfRecord = "v=spf1 redirect=_spf.example.com";
             var healthCheck = new DomainHealthCheck();
@@ -100,7 +101,6 @@
 
             Assert.True(healthCheck.SpfAnalysis.HasExp);
             Assert.Equal("explanation.domain.tld", healthCheck.SpfAnalysis.ExpValue);
->>>>>>> e795c536
         }
     }
 }